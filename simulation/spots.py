--- conflicted
+++ resolved
@@ -13,10 +13,6 @@
     indices = [i for order, (e, i) in enumerate(reversed(sorted((e,i) for i,e in enumerate(fs)))) if order < K]
     ys = np.array([R + 1 if i in indices else R for i,R in enumerate(Rs)])
     return ys.astype(int)
-
-#########################################################################################
-##         Simulation from average expression profiles (one per cell type)             ##
-#########################################################################################
 
 #########################################################################################
 ##         Simulation from average expression profiles (one per cell type)             ##
@@ -215,11 +211,7 @@
 	W /= np.sum(W)  # ensure weights sum to 1 (valid simplex)
 
 	# Determine number of cells from each type and sample
-<<<<<<< HEAD
 	ncells_per_type = round_series_retain_integer_sum(W * ncells_in_spot)
-=======
-	ncells_per_type = np.rint(W * ncells_in_spot).astype(int)
->>>>>>> b2debff9
 	ncounts_per_type = np.zeros_like(ncells_per_type)
 	selected_cells = []
 
@@ -229,11 +221,8 @@
 
 			# If we try to sample more cells of the current type than exist
 			if len(in_type) < n:
-<<<<<<< HEAD
 				logging.warning('Attempting to sample %d cells of type %s (%d present)' % (n, ct, len(in_type)))
 				
-=======
->>>>>>> b2debff9
 				n = len(in_type)
 				ncells_per_type[i] = n
 
@@ -246,12 +235,8 @@
 		else:
 			ncounts_per_type[i] = 0
 
-<<<<<<< HEAD
 	pooled_counts = np.concatenate(selected_cells)
 	pooled_counts = pooled_counts.sum(axis=0)
-=======
-	pooled_counts = np.concatenate(selected_cells).sum(axis=0)
->>>>>>> b2debff9
 
 	# TODO: stochastic sampling of counts is probably smarter...
 	if pooled_counts.sum() > spot_depth:
@@ -322,11 +307,7 @@
 			count_vec, counts_per_type, cells_per_type = simspot_cells(
 				adata_cells, celltype_label, **aar_kwargs[aind])
 
-<<<<<<< HEAD
 			count_mat[:,s] = np.rint(count_vec).astype(int)
-=======
-			count_mat[:,s] = count_vec
->>>>>>> b2debff9
 			aar_vec[s] = aind
 
 			cells_per_type /= cells_per_type.values.sum()
@@ -350,7 +331,6 @@
 	'''scdat = "../data/aam8999_TableS10.csv"
 	df = pd.read_csv(scdat, sep=",", index_col=0)
 	cmat = (df.values-1)[:,:7]
-<<<<<<< HEAD
 
 	def ctw1():
 		w = np.random.normal(loc=[.5,.4,.1,0,0,0,0], scale=[.2,.2,.1,0,0,0,0])
@@ -362,19 +342,6 @@
 	print(counts.sum())
 	print(wts)'''
 
-=======
-
-	def ctw1():
-		w = np.random.normal(loc=[.5,.4,.1,0,0,0,0], scale=[.2,.2,.1,0,0,0,0])
-		return np.maximum(w, np.zeros_like(w))
-
-	#counts, wts = simspot(cmat, celltypes_present=np.array([0,1]), spot_depth=10000)
-	counts, wts = simspot(cmat, celltype_wts=None, spot_depth=10000)
-
-	print(counts.sum())
-	print(wts)'''
-
->>>>>>> b2debff9
 	'''spot_args = [
 		{'celltypes_present': np.array([1,2,4])},
 		{'celltypes_present': np.array([1,2,5,6])}
@@ -405,11 +372,8 @@
 	]
 
 	count_mat, comp_df, aar_vec = simarray_cells(adat, celltype_label='sc_cluster', 
-<<<<<<< HEAD
 		aar_kwargs=aar_kwargs, n_spots=10, comp_mode='counts')
 
 	print(count_mat.sum(axis=0))
-=======
-		aar_kwargs=aar_kwargs, n_spots=2, comp_mode='counts')
->>>>>>> b2debff9
+
 	
